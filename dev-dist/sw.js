/**
 * Copyright 2018 Google Inc. All Rights Reserved.
 * Licensed under the Apache License, Version 2.0 (the "License");
 * you may not use this file except in compliance with the License.
 * You may obtain a copy of the License at
 *     http://www.apache.org/licenses/LICENSE-2.0
 * Unless required by applicable law or agreed to in writing, software
 * distributed under the License is distributed on an "AS IS" BASIS,
 * WITHOUT WARRANTIES OR CONDITIONS OF ANY KIND, either express or implied.
 * See the License for the specific language governing permissions and
 * limitations under the License.
 */

// If the loader is already loaded, just stop.
if (!self.define) {
  let registry = {};

  // Used for `eval` and `importScripts` where we can't get script URL by other means.
  // In both cases, it's safe to use a global var because those functions are synchronous.
  let nextDefineUri;

  const singleRequire = (uri, parentUri) => {
    uri = new URL(uri + ".js", parentUri).href;
    return registry[uri] || (
      
        new Promise(resolve => {
          if ("document" in self) {
            const script = document.createElement("script");
            script.src = uri;
            script.onload = resolve;
            document.head.appendChild(script);
          } else {
            nextDefineUri = uri;
            importScripts(uri);
            resolve();
          }
        })
      
      .then(() => {
        let promise = registry[uri];
        if (!promise) {
          throw new Error(`Module ${uri} didn’t register its module`);
        }
        return promise;
      })
    );
  };

  self.define = (depsNames, factory) => {
    const uri = nextDefineUri || ("document" in self ? document.currentScript.src : "") || location.href;
    if (registry[uri]) {
      // Module is already loading or loaded.
      return;
    }
    let exports = {};
    const require = depUri => singleRequire(depUri, uri);
    const specialDeps = {
      module: { uri },
      exports,
      require
    };
    registry[uri] = Promise.all(depsNames.map(
      depName => specialDeps[depName] || require(depName)
    )).then(deps => {
      factory(...deps);
      return exports;
    });
  };
}
define(['./workbox-b7fccfec'], (function (workbox) { 'use strict';

  self.skipWaiting();
  workbox.clientsClaim();

  /**
   * The precacheAndRoute() method efficiently caches and responds to
   * requests for URLs in the manifest.
   * See https://goo.gl/S9QRab
   */
  workbox.precacheAndRoute([{
    "url": "registerSW.js",
    "revision": "3ca0b8505b4bec776b69afdba2768812"
  }, {
    "url": "index.html",
<<<<<<< HEAD
    "revision": "0.djkmkn674mo"
=======
    "revision": "0.jotcvf5uhvo"
>>>>>>> 2bb46d33
  }], {});
  workbox.cleanupOutdatedCaches();
  workbox.registerRoute(new workbox.NavigationRoute(workbox.createHandlerBoundToURL("index.html"), {
    allowlist: [/^\/$/]
  }));
  workbox.registerRoute(({
    url
  }) => [/^https:\/\/raw\.githubusercontent\.com\/.*/i, /^https:\/\/shabda\.ndre\.gr\/.*/i].some(regex => regex.test(url)), new workbox.CacheFirst({
    "cacheName": "external-samples",
    plugins: [new workbox.ExpirationPlugin({
      maxEntries: 5000,
      maxAgeSeconds: 2592000
    }), new workbox.CacheableResponsePlugin({
      statuses: [0, 200]
    })]
  }), 'GET');

}));
//# sourceMappingURL=sw.js.map<|MERGE_RESOLUTION|>--- conflicted
+++ resolved
@@ -21,22 +21,20 @@
 
   const singleRequire = (uri, parentUri) => {
     uri = new URL(uri + ".js", parentUri).href;
-    return registry[uri] || (
-      
-        new Promise(resolve => {
-          if ("document" in self) {
-            const script = document.createElement("script");
-            script.src = uri;
-            script.onload = resolve;
-            document.head.appendChild(script);
-          } else {
-            nextDefineUri = uri;
-            importScripts(uri);
-            resolve();
-          }
-        })
-      
-      .then(() => {
+    return (
+      registry[uri] ||
+      new Promise((resolve) => {
+        if ("document" in self) {
+          const script = document.createElement("script");
+          script.src = uri;
+          script.onload = resolve;
+          document.head.appendChild(script);
+        } else {
+          nextDefineUri = uri;
+          importScripts(uri);
+          resolve();
+        }
+      }).then(() => {
         let promise = registry[uri];
         if (!promise) {
           throw new Error(`Module ${uri} didn’t register its module`);
@@ -47,27 +45,31 @@
   };
 
   self.define = (depsNames, factory) => {
-    const uri = nextDefineUri || ("document" in self ? document.currentScript.src : "") || location.href;
+    const uri =
+      nextDefineUri ||
+      ("document" in self ? document.currentScript.src : "") ||
+      location.href;
     if (registry[uri]) {
       // Module is already loading or loaded.
       return;
     }
     let exports = {};
-    const require = depUri => singleRequire(depUri, uri);
+    const require = (depUri) => singleRequire(depUri, uri);
     const specialDeps = {
       module: { uri },
       exports,
-      require
+      require,
     };
-    registry[uri] = Promise.all(depsNames.map(
-      depName => specialDeps[depName] || require(depName)
-    )).then(deps => {
+    registry[uri] = Promise.all(
+      depsNames.map((depName) => specialDeps[depName] || require(depName))
+    ).then((deps) => {
       factory(...deps);
       return exports;
     });
   };
 }
-define(['./workbox-b7fccfec'], (function (workbox) { 'use strict';
+define(["./workbox-b7fccfec"], function (workbox) {
+  "use strict";
 
   self.skipWaiting();
   workbox.clientsClaim();
@@ -77,32 +79,44 @@
    * requests for URLs in the manifest.
    * See https://goo.gl/S9QRab
    */
-  workbox.precacheAndRoute([{
-    "url": "registerSW.js",
-    "revision": "3ca0b8505b4bec776b69afdba2768812"
-  }, {
-    "url": "index.html",
-<<<<<<< HEAD
-    "revision": "0.djkmkn674mo"
-=======
-    "revision": "0.jotcvf5uhvo"
->>>>>>> 2bb46d33
-  }], {});
+  workbox.precacheAndRoute(
+    [
+      {
+        url: "registerSW.js",
+        revision: "3ca0b8505b4bec776b69afdba2768812",
+      },
+      {
+        url: "index.html",
+        revision: "0.djkmkn674mo",
+      },
+    ],
+    {}
+  );
   workbox.cleanupOutdatedCaches();
-  workbox.registerRoute(new workbox.NavigationRoute(workbox.createHandlerBoundToURL("index.html"), {
-    allowlist: [/^\/$/]
-  }));
-  workbox.registerRoute(({
-    url
-  }) => [/^https:\/\/raw\.githubusercontent\.com\/.*/i, /^https:\/\/shabda\.ndre\.gr\/.*/i].some(regex => regex.test(url)), new workbox.CacheFirst({
-    "cacheName": "external-samples",
-    plugins: [new workbox.ExpirationPlugin({
-      maxEntries: 5000,
-      maxAgeSeconds: 2592000
-    }), new workbox.CacheableResponsePlugin({
-      statuses: [0, 200]
-    })]
-  }), 'GET');
-
-}));
+  workbox.registerRoute(
+    new workbox.NavigationRoute(workbox.createHandlerBoundToURL("index.html"), {
+      allowlist: [/^\/$/],
+    })
+  );
+  workbox.registerRoute(
+    ({ url }) =>
+      [
+        /^https:\/\/raw\.githubusercontent\.com\/.*/i,
+        /^https:\/\/shabda\.ndre\.gr\/.*/i,
+      ].some((regex) => regex.test(url)),
+    new workbox.CacheFirst({
+      cacheName: "external-samples",
+      plugins: [
+        new workbox.ExpirationPlugin({
+          maxEntries: 5000,
+          maxAgeSeconds: 2592000,
+        }),
+        new workbox.CacheableResponsePlugin({
+          statuses: [0, 200],
+        }),
+      ],
+    }),
+    "GET"
+  );
+});
 //# sourceMappingURL=sw.js.map