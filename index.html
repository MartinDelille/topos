--- conflicted
+++ resolved
@@ -223,24 +223,12 @@
                     <p rel="noopener noreferrer" id="docs_ziffers_syncing" class="doc_subheader">Syncing</p>
                   </div>
                 </details>
-                
-<<<<<<< HEAD
                 <p rel="noopener noreferrer" id="docs_variables" class="doc_header">Global Variables</p>
                 <p rel="noopener noreferrer" id="docs_lfos" class="doc_header">Low Freq Oscs.</p>
                 <p rel="noopener noreferrer" id="docs_probabilities" class="doc_header">Probabilities</p>
                 <p rel="noopener noreferrer" id="docs_chaining" class="doc_header">Chaining</p>
                 <p rel="noopener noreferrer" id="docs_functions" class="doc_header">Functions</p>
-=======
-                <p rel="noopener noreferrer" id="docs_variables" class="pl-2 pr-2 lg:text-xl text-sm hover:bg-neutral-800 py-1 my-1 rounded-lg">Global Variables</p>
-                <p rel="noopener noreferrer" id="docs_lfos" class="pl-2 pr-2 lg:text-xl text-sm hover:bg-neutral-800 py-1 my-1 rounded-lg">Low Freq Oscs.</p>
-                <p rel="noopener noreferrer" id="docs_probabilities" class="pl-2 pr-2 lg:text-xl text-sm hover:bg-neutral-800 py-1 my-1 rounded-lg">Probabilities</p>
-                <p rel="noopener noreferrer" id="docs_chaining" class="pl-2 pr-2 lg:text-xl text-sm hover:bg-neutral-800 py-1 my-1 rounded-lg">Chaining</p>
-                <p rel="noopener noreferrer" id="docs_functions" class="pl-2 pr-2 lg:text-xl text-sm hover:bg-neutral-800 py-1 my-1 rounded-lg">Functions</p>
-                <p rel="noopener noreferrer" id="docs_generators" class="pl-2 pr-2 lg:text-xl text-sm hover:bg-neutral-800 py-1 my-1 rounded-lg">Generators</p>
-								<!--
-                <p rel="noopener noreferrer" id="docs_reference" class="pl-2 pr-2 lg:text-xl text-sm hover:bg-neutral-800 py-1 my-1 rounded-lg">Reference</p>
-								-->
->>>>>>> 02d88630
+                <p rel="noopener noreferrer" id="docs_generators" class="doc_header">Generators</p>
               </div>
             </details>
             <details class="space-y-2" open>
