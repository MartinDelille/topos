import { tutorial_universe } from "./universes/tutorial";

export type Universes = { [key: string]: Universe };

export interface Universe {
  /**
   * Universe is a collection of files.
   *
   * @param global - Global file
   * @param locals - Local files
   * @param init - Init file
   * @param notes - Notes file
   */
  global: File;
  locals: { [key: number]: File };
  init: File;
  notes: File;
  example?: File;
}

export interface File {
  /**
   * A File is a set of the same text in different states.
   *
   * @param candidate - The text that is being edited
   * @param committed - The text that has been committed (e.g. stable)
   * @param evaluations - The number of times the text has been evaluated
   */
  candidate: string;
  committed?: string;
  evaluations?: number;
}

export interface Settings {
  /**
   * Settings for the Topos application.
   *
   * @param vimMode - Whether or not to use vim keybindings
   * @param theme - The name of the theme to use
   * @param font - The name of the font to use
   * @param font_size - The size of the font to use
   * @param universes - The set universes to use (e.g. saved files)
   * @param selected_universe - The name of the selected universe
   * @param line_numbers - Whether or not to show line numbers
   * @param time_position - Whether or not to show time position
   * @param tips - Whether or not to show tips
   * @param send_clock - Whether or not to send midi clock
   * @param midi_clock_input - The name of the midi clock input
   * @param midi_clock_ppqn - The pulses per quarter note for midi clock
   */
  vimMode: boolean;
  theme: string;
  font: string;
  font_size: number;
  universes: Universes;
  selected_universe: string;
  line_numbers: boolean;
  time_position: boolean;
  load_demo_songs: boolean;
  tips: boolean;
  send_clock: boolean;
  midi_clock_input: string|undefined;
  midi_clock_ppqn: number;
}

export const template_universe = {
  global: { candidate: "", committed: "", evaluations: 0 },
  locals: {
    1: { candidate: "", committed: "", evaluations: 0 },
    2: { candidate: "", committed: "", evaluations: 0 },
    3: { candidate: "", committed: "", evaluations: 0 },
    4: { candidate: "", committed: "", evaluations: 0 },
    5: { candidate: "", committed: "", evaluations: 0 },
    6: { candidate: "", committed: "", evaluations: 0 },
    7: { candidate: "", committed: "", evaluations: 0 },
    8: { candidate: "", committed: "", evaluations: 0 },
    9: { candidate: "", committed: "", evaluations: 0 },
  },
  init: { candidate: "", committed: "", evaluations: 0 },
  example: { candidate: "", committed: "", evaluations: 0 },
  notes: { candidate: "" },
};

export const template_universes = {
  Welcome: {
    global: { candidate: "", committed: "", evaluations: 0 },
    locals: {
      1: { candidate: "", committed: "", evaluations: 0 },
      2: { candidate: "", committed: "", evaluations: 0 },
      3: { candidate: "", committed: "", evaluations: 0 },
      4: { candidate: "", committed: "", evaluations: 0 },
      5: { candidate: "", committed: "", evaluations: 0 },
      6: { candidate: "", committed: "", evaluations: 0 },
      7: { candidate: "", committed: "", evaluations: 0 },
      8: { candidate: "", committed: "", evaluations: 0 },
      9: { candidate: "", committed: "", evaluations: 0 },
    },
    init: { candidate: "", committed: "", evaluations: 0 },
    example: { candidate: "", committed: "", evaluations: 0 },
    notes: { candidate: "" },
  },
  Help: tutorial_universe,
};

export class AppSettings {
  /**
   * AppSettings is a class that stores the settings for the Topos application.
   * It is in charge of reading and writing to local storage and exposing that
   * information to the main application.
   *
   * @param vimMode - Whether or not to use vim keybindings
   * @param theme - The name of the theme to use
   * @param font - The name of the font to use
   * @param font_size - The size of the font to use
   * @param universes - The set universes to use (e.g. saved files)
   * @param selected_universe - The name of the selected universe
   * @param line_numbers - Whether or not to show line numbers
   * @param time_position - Whether or not to show time position
   * @param tips - Whether or not to show tips
   * @param send_clock - Whether or not to send midi clock
   * @param midi_clock_input - The name of the midi clock input
   * @param midi_clock_ppqn - The pulses per quarter note for midi clock

   */

  public vimMode: boolean = false;
  public theme: string = "materialDark";
  public font: string = "Victor Mono";
  public font_size: number = 24;
  public universes: Universes;
  public selected_universe: string = "Default";
  public line_numbers: boolean = true;
  public time_position: boolean = true;
  public tips: boolean = true;
<<<<<<< HEAD
  public send_clock: boolean = false;
  public midi_clock_input: string|undefined = undefined;
  public midi_clock_ppqn: number = 24;
=======
  public load_demo_songs: boolean = true;
>>>>>>> 890131b5

  constructor() {
    const settingsFromStorage = JSON.parse(
      localStorage.getItem("topos") || "{}"
    );

    if (settingsFromStorage && Object.keys(settingsFromStorage).length !== 0) {
      // let settings = JSON.parse(localStorage.getItem("topos") as string)
      this.vimMode = settingsFromStorage.vimMode;
      this.theme = settingsFromStorage.theme;
      this.font = settingsFromStorage.font;
      this.font_size = settingsFromStorage.font_size;
      this.universes = settingsFromStorage.universes;
      this.selected_universe = settingsFromStorage.selected_universe;
      this.line_numbers = settingsFromStorage.line_numbers;
      this.time_position = settingsFromStorage.time_position;
      this.tips = settingsFromStorage.tips;
<<<<<<< HEAD
      this.send_clock = settingsFromStorage.send_clock;
      this.midi_clock_input = settingsFromStorage.midi_clock_input;
      this.midi_clock_ppqn = settingsFromStorage.midi_clock_ppqn || 24;
=======
      this.load_demo_songs = settingsFromStorage.load_demo_songs;
>>>>>>> 890131b5
    } else {
      this.universes = template_universes;
    }
  }

  get_universe() {
    this.universes.universe_name;
  }

  get data(): Settings {
    /**
     * Returns the settings as a Settings object.
     */
    return {
      vimMode: this.vimMode,
      theme: this.theme,
      font: this.font,
      font_size: this.font_size,
      universes: this.universes,
      selected_universe: this.selected_universe,
      line_numbers: this.line_numbers,
      time_position: this.time_position,
      tips: this.tips,
<<<<<<< HEAD
      send_clock: this.send_clock,
      midi_clock_input: this.midi_clock_input,
      midi_clock_ppqn: this.midi_clock_ppqn,
=======
      load_demo_songs: this.load_demo_songs,
>>>>>>> 890131b5
    };
  }

  saveApplicationToLocalStorage(
    universes: Universes,
    settings: Settings
  ): void {
    /**
     * Main method to store the application to local storage.
     *
     * @param universes - The universes to save
     * @param settings - The settings to save
     */
    this.universes = universes;
    this.vimMode = settings.vimMode;
    this.font = settings.font;
    this.font_size = settings.font_size;
    this.selected_universe = settings.selected_universe;
    this.line_numbers = settings.line_numbers;
    this.time_position = settings.time_position;
    this.tips = settings.tips;
<<<<<<< HEAD
    this.send_clock = settings.send_clock;
    this.midi_clock_input = settings.midi_clock_input;
    this.midi_clock_ppqn = settings.midi_clock_ppqn;
=======
    this.load_demo_songs = settings.load_demo_songs;
>>>>>>> 890131b5
    localStorage.setItem("topos", JSON.stringify(this.data));
  }
}<|MERGE_RESOLUTION|>--- conflicted
+++ resolved
@@ -132,13 +132,10 @@
   public line_numbers: boolean = true;
   public time_position: boolean = true;
   public tips: boolean = true;
-<<<<<<< HEAD
   public send_clock: boolean = false;
   public midi_clock_input: string|undefined = undefined;
   public midi_clock_ppqn: number = 24;
-=======
   public load_demo_songs: boolean = true;
->>>>>>> 890131b5
 
   constructor() {
     const settingsFromStorage = JSON.parse(
@@ -156,13 +153,10 @@
       this.line_numbers = settingsFromStorage.line_numbers;
       this.time_position = settingsFromStorage.time_position;
       this.tips = settingsFromStorage.tips;
-<<<<<<< HEAD
       this.send_clock = settingsFromStorage.send_clock;
       this.midi_clock_input = settingsFromStorage.midi_clock_input;
       this.midi_clock_ppqn = settingsFromStorage.midi_clock_ppqn || 24;
-=======
       this.load_demo_songs = settingsFromStorage.load_demo_songs;
->>>>>>> 890131b5
     } else {
       this.universes = template_universes;
     }
@@ -186,13 +180,10 @@
       line_numbers: this.line_numbers,
       time_position: this.time_position,
       tips: this.tips,
-<<<<<<< HEAD
       send_clock: this.send_clock,
       midi_clock_input: this.midi_clock_input,
       midi_clock_ppqn: this.midi_clock_ppqn,
-=======
       load_demo_songs: this.load_demo_songs,
->>>>>>> 890131b5
     };
   }
 
@@ -214,13 +205,10 @@
     this.line_numbers = settings.line_numbers;
     this.time_position = settings.time_position;
     this.tips = settings.tips;
-<<<<<<< HEAD
     this.send_clock = settings.send_clock;
     this.midi_clock_input = settings.midi_clock_input;
     this.midi_clock_ppqn = settings.midi_clock_ppqn;
-=======
     this.load_demo_songs = settings.load_demo_songs;
->>>>>>> 890131b5
     localStorage.setItem("topos", JSON.stringify(this.data));
   }
 }