--- conflicted
+++ resolved
@@ -347,7 +347,6 @@
   Array.prototype.rand = Array.prototype.random;
 };
 
-<<<<<<< HEAD
 Array.prototype.scale = function <T>(this: T[], scaleName: string = "major", maskLength: number = 0) {
 
     /**
@@ -357,26 +356,13 @@
 
     const scale = SCALES[scaleName];
     let mask = maskLength;
-=======
-Array.prototype.scale = function(scale: string = "major", base_note: number = 0) {
-  /**
-    * @param scale - the scale name
-    * @param base_note - the base note to start at (MIDI note number)
-    */
-  if (SCALES.hasOwnProperty(scale)) {
-    const selected_scale = SCALES[scale];
-    return this.map((value) => {
-      const octaveShift = Math.floor(value / selected_scale.length) * 12 * Math.sign(value);
-      return selected_scale[Math.abs(value) % selected_scale.length] + base_note + octaveShift;
-    });
-  } else {
-    return this.map((value) => value + base_note);
+
+  //input protect from unknow scale
+
+  if (!scale) {
+    throw new Error(`Unknown scale ${scaleName}`);
   }
-};
->>>>>>> 578dc694
-
-
-<<<<<<< HEAD
+
     //input protect from to long mask
     if (mask > scale.length) {
         mask = scale.length;
@@ -392,48 +378,13 @@
     let result = [];
 
     for (let j = 0; j < mask; j++) {
-=======
-Array.prototype.scale = function(scale: string = "major", base_note: number = 0) {
-  /**
-    * @param scale - the scale name
-    * @param base_note - the base note to start at (MIDI note number)
-    *
-    * @returns notes from the desired scalek
-    */
-
-  // This is a helper function to handle up or down octaviation.
-  const mod = (n: number, m: number) => ((n % m) + m) % m;
-
-  if (SCALES.hasOwnProperty(scale)) {
-    const selected_scale = SCALES[scale];
-    return this.map((value) => {
-      const octaveShift = Math.floor(value / selected_scale.length) * 12;
-      return selected_scale[mod(value, selected_scale.length)] + base_note + octaveShift;
-    });
-  } else {
-    return this.map((value) => value + base_note);
-  }
-};
-
-Array.prototype.arp = function(scaleName: string = "major") {
-  /* 
-   * Ajouter documentation
-   *
-   */
-  const scale = SCALES[scaleName];
->>>>>>> 578dc694
-
-  //input protect from unknow scale
-
-  if (!scale) {
-    throw new Error(`Unknown scale ${scaleName}`);
-  }
-
-  let result = [];
-  for (let j = 0; j < scale.length; j++) {
-    for (let i = 0; i < this.length; i++) {
-      result.push(this[i] + scale[j]);
-    }
-  }
-  return result;
+
+        for (let i = 0; i < this.length; i++) {
+
+            result.push(this[i] + scale[j]);
+        }
+
+    }
+
+    return result;
 };