import { Editor } from "./main";
import { scale } from "./Scales";
import { tryEvaluate } from "./Evaluator";
import { MidiConnection } from "./IO/MidiConnection";
<<<<<<< HEAD
import { DrunkWalk } from './Utils/Drunk';
import { Pitch, Chord, Rest, Event, Start, cachedStart } from "zifferjs";
import { 
    superdough, samples, 
    initAudioOnFirstClick, 
    registerSynthSounds 
} from 'superdough';
=======
import { DrunkWalk } from "./Utils/Drunk";
import { next, Pitch, Chord, Rest } from "zifferjs";
import {
  superdough,
  samples,
  initAudioOnFirstClick,
  registerSynthSounds,
  // @ts-ignore
} from "superdough";
>>>>>>> 3effb4f4

/**
 * We are overriding the includes method which is rather
 * useful to check the position of an event on a specific beat.
 */
declare global {
  interface Array<T> {
    in(value: T): boolean;
  }
}
Array.prototype.in = function <T>(this: T[], value: T): boolean {
  return this.includes(value);
};

Promise.all([
  initAudioOnFirstClick(),
  samples("github:tidalcycles/Dirt-Samples/master"),
  registerSynthSounds(),
]);

export class UserAPI {
  /**
   * The UserAPI class is the interface between the user's code and the backend. It provides
   * access to the AudioContext, to the MIDI Interface, to internal variables, mouse position,
   * useful functions, etc... This is the class that is exposed to the user's action and any
   * function destined to the user should be placed here.
   */

  private variables: { [key: string]: any } = {};
  private iterators: { [key: string]: any } = {};
  private _drunk: DrunkWalk = new DrunkWalk(-100, 100, false);

  MidiConnection: MidiConnection = new MidiConnection();
  load: samples;

  constructor(public app: Editor) {
    this.load = samples("github:tidalcycles/Dirt-Samples/master");
  }

  // =============================================================
  // Time functions
  // =============================================================

  get time(): number {
    /**
     * @returns The current time for the AudioContext
     */
    return this.app.audioContext.currentTime;
  }

  // =============================================================
  // Mouse functions
  // =============================================================

  get mouseX(): number {
    /**
     * @returns The current x position of the mouse
     */
    return this.app._mouseX;
  }

  get mouseY(): number {
    /**
     * @returns The current y position of the mouse
     */
    return this.app._mouseY;
  }

  // =============================================================
  // Utility functions
  // =============================================================

  log = console.log;

  scale = scale;

  rate(rate: number): void {
    rate = rate;
    // TODO: Implement this. This function should change the rate at which the global script
    // is evaluated. This is useful for slowing down the script, or speeding it up. The default
    // would be 1.0, which is the current rate (very speedy).
  }

  script(...args: number[]): void {
    /**
     * Evaluates 1-n local script(s)
     *
     * @param args - The scripts to evaluate
     * @returns The result of the evaluation
     */
    args.forEach((arg) => {
      tryEvaluate(
        this.app,
        this.app.universes[this.app.selected_universe].locals[arg]
      );
    });
  }
  s = this.script;

  clearscript(script: number): void {
    /**
     * Clears a local script
     *
     * @param script - The script to clear
     */
    this.app.universes[this.app.selected_universe].locals[script] = {
      candidate: "",
      committed: "",
      evaluations: 0,
    };
  }
  cs = this.clearscript;

  copyscript(from: number, to: number): void {
    /**
     * Copy from a local script to another local script
     *
     * @param from - The script to copy from
     * @param to - The script to copy to
     */
    this.app.universes[this.app.selected_universe].locals[to] =
      this.app.universes[this.app.selected_universe].locals[from];
  }
  cps = this.copyscript;

  // =============================================================
  // MIDI related functions
  // =============================================================

  public midi_outputs(): Array<MIDIOutput> {
    /**
     * Prints a list of available MIDI outputs in the console.
     *
     * @returns A list of available MIDI outputs
     */
    console.log(this.MidiConnection.listMidiOutputs());
    return this.MidiConnection.midiOutputs;
  }

  public midi_output(outputName: string): void {
    /**
     * Switches the MIDI output to the specified output.
     *
     * @param outputName - The name of the MIDI output to switch to
     */
    if (!outputName) {
      console.log(this.MidiConnection.getCurrentMidiPort());
    } else {
      this.MidiConnection.switchMidiOutput(outputName);
    }
  }

  public note(note: number, options: { [key: string]: number } = {}): void {
    /**
     * Sends a MIDI note to the current MIDI output.
     *
     * @param note - the MIDI note number to send
     * @param options - an object containing options for that note
     *                { channel: 0, velocity: 100, duration: 0.5 }
     */
    const channel = options.channel ? options.channel : 0;
    const velocity = options.velocity ? options.velocity : 100;
    const duration = options.duration ? options.duration : 0.5;
    this.MidiConnection.sendMidiNote(note, channel, velocity, duration);
  }

  public zn(
    input: string,
    options: { [key: string]: string | number } = {}
  ): Pitch | Chord | Rest {
    const node = next(input, options) as any;
    const channel = (options.channel ? options.channel : 0) as number;
    const velocity = (options.velocity ? options.velocity : 100) as number;
    const sustain = (options.sustain ? options.sustain : 0.5) as number;
    if (node instanceof Pitch) {
      if (node.bend) this.MidiConnection.sendPitchBend(node.bend, channel);
      this.MidiConnection.sendMidiNote(node.note!, channel, velocity, sustain);
      if (node.bend) this.MidiConnection.sendPitchBend(8192, channel);
    } else if (node instanceof Chord) {
      node.pitches.forEach((pitch) => {
        if (pitch.bend) this.MidiConnection.sendPitchBend(pitch.bend, channel);
        this.MidiConnection.sendMidiNote(
          pitch.note!,
          channel,
          velocity,
          sustain
        );
        if (pitch.bend) this.MidiConnection.sendPitchBend(8192, channel);
      });
    } else if (node instanceof Rest) {
      // do nothing for now ...
    }
    return node;
  }

  public sysex(data: Array<number>): void {
    /**
     * Sends a MIDI sysex message to the current MIDI output.
     *
     * @param data - The sysex data to send
     */
    this.MidiConnection.sendSysExMessage(data);
  }

  public pitch_bend(value: number, channel: number): void {
    /**
     * Sends a MIDI pitch bend to the current MIDI output.
     *
     * @param value - The value of the pitch bend
     * @param channel - The MIDI channel to send the pitch bend on
     *
     * @returns The value of the pitch bend
     */
    this.MidiConnection.sendPitchBend(value, channel);
  }

  public program_change(program: number, channel: number): void {
    /**
     * Sends a MIDI program change to the current MIDI output.
     *
     * @param program - The MIDI program to send
     * @param channel - The MIDI channel to send the program change on
     */
    this.MidiConnection.sendProgramChange(program, channel);
  }

  public midi_clock(): void {
    /**
     * Sends a MIDI clock to the current MIDI output.
     */
    this.MidiConnection.sendMidiClock();
  }

  public cc(control: number, value: number): void {
    /**
     * Sends a MIDI control change to the current MIDI output.
     *
     * @param control - The MIDI control to send
     * @param value - The value of the control
     */
    this.MidiConnection.sendMidiControlChange(control, value);
  }

  public midi_panic(): void {
    /**
     * Sends a MIDI panic message to the current MIDI output.
     */
    this.MidiConnection.panic();
  }

  // =============================================================
  // Iterator related functions
  // =============================================================

<<<<<<< HEAD
    public zn(input: string, options: {[key: string]: string|number} = {}): Event {
        let event = cachedStart(input, options);
        if(event instanceof Start) {
            // do nothing for now ...
        } else {
            let node = event;
            if(node.modifiedEvent) node = node.modifiedEvent;
            const channel = (options.channel ? options.channel : 0) as number;
            const velocity = (options.velocity ? options.velocity : 100) as number;
            const sustain = (options.sustain ? options.sustain : 0.5) as number;
            if(node instanceof Pitch) {
                if(node.bend) this.MidiConnection.sendPitchBend(node.bend, channel);
                this.MidiConnection.sendMidiNote(node.note!, channel, velocity, sustain);
                if(node.bend) this.MidiConnection.sendPitchBend(8192, channel);
            } else if(node instanceof Chord) {
                node.pitches.forEach((pitch: Pitch) => {
                    if(pitch.bend) this.MidiConnection.sendPitchBend(pitch.bend, channel);
                    this.MidiConnection.sendMidiNote(pitch.note!, channel, velocity, sustain);
                    if(pitch.bend) this.MidiConnection.sendPitchBend(8192, channel);
                });
            } else if(node instanceof Rest) {
                // do nothing for now ...
            }
            if(node.modifiedEvent) node.modifiedEvent = undefined;
        }
        return event.next();
    }
=======
  public iterator(name: string, limit?: number, step?: number): number {
    /**
     * Returns the current value of an iterator, and increments it by the step value.
     *
     * @param name - The name of the iterator
     * @param limit - The upper limit of the iterator
     * @param step - The step value of the iterator
     * @returns The current value of the iterator
     */
>>>>>>> 3effb4f4

    if (!(name in this.iterators)) {
      // Create new iterator with default step of 1
      this.iterators[name] = {
        value: 0,
        step: step ?? 1,
        limit,
      };
    } else {
      // Check if limit has changed
      if (this.iterators[name].limit !== limit) {
        // Reset value to 0 and update limit
        this.iterators[name].value = 0;
        this.iterators[name].limit = limit;
      }

      // Check if step has changed
      if (this.iterators[name].step !== step) {
        // Update step
        this.iterators[name].step = step ?? this.iterators[name].step;
      }

      // Increment existing iterator by step value
      this.iterators[name].value += this.iterators[name].step;

      // Check for limit overshoot
      if (
        this.iterators[name].limit !== undefined &&
        this.iterators[name].value > this.iterators[name].limit
      ) {
        this.iterators[name].value = 0;
      }
    }

    // Return current iterator value
    return this.iterators[name].value;
  }
  $ = this.iterator;

  // =============================================================
  // Drunk mechanism
  // =============================================================

  get drunk() {
    /**
     *
     * This function returns the current the drunk mechanism's
     * current value.
     *
     * @returns The current position of the drunk mechanism
     */
    this._drunk.step();
    return this._drunk.getPosition();
  }

  set drunk(position: number) {
    /**
     * Sets the current position of the drunk mechanism.
     *
     * @param position - The value to set the drunk mechanism to
     */
    this._drunk.position = position;
  }

  set drunk_max(max: number) {
    /**
     * Sets the maximum value of the drunk mechanism.
     *
     * @param max - The maximum value of the drunk mechanism
     */
    this._drunk.max = max;
  }

  set drunk_min(min: number) {
    /**
     * Sets the minimum value of the drunk mechanism.
     *
     * @param min - The minimum value of the drunk mechanism
     */
    this._drunk.min = min;
  }

  set drunk_wrap(wrap: boolean) {
    /**
     * Sets whether the drunk mechanism should wrap around
     *
     * @param wrap - Whether the drunk mechanism should wrap around
     */
    this._drunk.toggleWrap(wrap);
  }

  // =============================================================
  // Variable related functions
  // =============================================================

  public variable(a: number | string, b?: any): any {
    /**
     * Sets or returns the value of a variable internal to API.
     *
     * @param a - The name of the variable
     * @param b - [optional] The value to set the variable to
     * @returns The value of the variable
     */
    if (typeof a === "string" && b === undefined) {
      return this.variables[a];
    } else {
      this.variables[a] = b;
      return this.variables[a];
    }
  }
  v = this.variable;

  public delete_variable(name: string): void {
    /**
     * Deletes a variable internal to API.
     *
     * @param name - The name of the variable to delete
     */
    delete this.variables[name];
  }
  dv = this.delete_variable;

  public clear_variables(): void {
    /**
     * Clears all variables internal to API.
     *
     * @remarks
     * This function will delete all variables without warning.
     * Use with caution.
     */
    this.variables = {};
  }
  cv = this.clear_variables;

  // =============================================================
  // Small algorithmic functions
  // =============================================================

  pick<T>(...array: T[]): T {
    /**
     * Returns a random element from an array.
     *
     * @param array - The array of values to pick from
     */
    return array[Math.floor(Math.random() * array.length)];
  }

  seqbeat<T>(...array: T[]): T {
    /**
     * Returns an element from an array based on the current beat.
     *
     * @param array - The array of values to pick from
     */
    return array[this.ebeat % array.length];
  }

  mel<T>(iterator: number, array: T[]): T {
    /**
     * Returns an element from an array based on the current value of an iterator.
     *
     * @param iterator - The name of the iterator
     * @param array - The array of values to pick from
     */
    return array[iterator % array.length];
  }

  seqbar<T>(...array: T[]): T {
    /**
     * Returns an element from an array based on the current bar.
     *
     * @param array - The array of values to pick from
     */
    return array[(this.app.clock.time_position.bar + 1) % array.length];
  }

  seqpulse<T>(...array: T[]): T {
    /**
     * Returns an element from an array based on the current pulse.
     *
     * @param array - The array of values to pick from
     */
    return array[this.app.clock.time_position.pulse % array.length];
  }

  // =============================================================
  // Randomness functions
  // =============================================================

  randI(min: number, max: number): number {
    /**
     * Returns a random integer between min and max.
     *
     * @param min - The minimum value of the random number
     * @param max - The maximum value of the random number
     * @returns A random integer between min and max
     */
    return Math.floor(Math.random() * (max - min + 1)) + min;
  }

  rand(min: number, max: number): number {
    /**
     * Returns a random float between min and max.
     *
     * @param min - The minimum value of the random number
     * @param max - The maximum value of the random number
     * @returns A random float between min and max
     */
    return Math.random() * (max - min) + min;
  }
  rI = this.randI;
  r = this.rand;

  // =============================================================
  // Quantification functions
  // =============================================================

  public quantize(value: number, quantization: number[]): number {
    /**
     * Returns the closest value in an array to a given value.
     *
     * @param value - The value to quantize
     * @param quantization - The array of values to quantize to
     * @returns The closest value in the array to the given value
     */
    if (quantization.length === 0) {
      return value;
    }
    let closest = quantization[0];
    quantization.forEach((q) => {
      if (Math.abs(q - value) < Math.abs(closest - value)) {
        closest = q;
      }
    });
    return closest;
  }
  quant = this.quantize;

  public clamp(value: number, min: number, max: number): number {
    /**
     * Returns a value clamped between min and max.
     *
     * @param value - The value to clamp
     * @param min - The minimum value of the clamped value
     * @param max - The maximum value of the clamped value
     * @returns A value clamped between min and max
     */
    return Math.min(Math.max(value, min), max);
  }
  cmp = this.clamp;

  // =============================================================
  // Transport functions
  // =============================================================

  bpm(n?: number): number {
    /**
     * Sets or returns the current bpm.
     *
     * @param bpm - [optional] The bpm to set
     * @returns The current bpm
     */
    if (n === undefined) return this.app.clock.bpm;

    if (n < 1 || n > 500) console.log(`Setting bpm to ${n}`);
    this.app.clock.bpm = n;
    return n;
  }
  tempo = this.bpm;

  time_signature(numerator: number, denominator: number): void {
    /**
     * Sets the time signature.
     *
     * @param numerator - The numerator of the time signature
     * @param denominator - The denominator of the time signature
     * @returns The current time signature
     */
    this.app.clock.time_signature = [numerator, denominator];
  }

  // =============================================================
  // Probability functions
  // =============================================================

  public almostNever(): boolean {
    /**
     * Returns true 10% of the time.
     *
     * @returns True 10% of the time
     */
    return Math.random() > 0.9;
  }

  public sometimes(): boolean {
    /**
     * Returns true 50% of the time.
     *
     * @returns True 50% of the time
     */
    return Math.random() > 0.5;
  }

  public rarely(): boolean {
    /**
     * Returns true 25% of the time.
     *
     * @returns True 25% of the time
     */
    return Math.random() > 0.75;
  }

  public often(): boolean {
    /**
     * Returns true 75% of the time.
     *
     * @returns True 75% of the time
     */
    return Math.random() > 0.25;
  }

  public almostAlways(): boolean {
    /**
     * Returns true 90% of the time.
     *
     * @returns True 90% of the time
     */
    return Math.random() > 0.1;
  }

  public dice(sides: number): number {
    /**
     * Returns the value of a dice roll with n sides.
     *
     * @param sides - The number of sides on the dice
     * @returns The value of a dice roll with n sides
     */
    return Math.floor(Math.random() * sides) + 1;
  }

  // =============================================================
  // Iterator functions (for loops, with evaluation count, etc...)
  // =============================================================

  get i() {
    /**
     * Returns the current iteration of global file.
     *
     * @returns The current iteration of global file
     */
    return this.app.universes[this.app.selected_universe].global
      .evaluations as number;
  }

  set i(n: number) {
    this.app.universes[this.app.selected_universe].global.evaluations = n;
  }

  // =============================================================
  // Time markers
  // =============================================================

  get bar(): number {
    /**
     * Returns the current bar number
     *
     * @returns The current bar number
     */
    return this.app.clock.time_position.bar;
  }

  get tick(): number {
    /**
     * Returns the current tick number
     *
     * @returns The current tick number
     */
    return this.app.clock.tick;
  }

  get pulse(): number {
    /**
     * Returns the current pulse number
     *
     * @returns The current pulse number
     */
    return this.app.clock.time_position.pulse;
  }

  get beat(): number {
    /**
     * Returns the current beat number
     *
     * @returns The current beat number
     */
    return this.app.clock.time_position.beat;
  }

  get ebeat(): number {
    /**
     * Returns the current beat number since the origin of time
     * TODO: fix! Why is this not working?
     */
    return this.app.clock.beats_since_origin;
  }

  onbar(n: number, ...bar: number[]): boolean {
    // n is acting as a modulo on the bar number
    const bar_list = [...Array(n).keys()].map((i) => i + 1);
    console.log(bar.some((b) => bar_list.includes(b % n)));
    return bar.some((b) => bar_list.includes(b % n));
  }

  onbeat(...beat: number[]): boolean {
    /**
     * Returns true if the current beat is in the given list of beats.
     *
     * @remarks
     * This function can also operate with decimal beats!
     *
     * @param beat - The beats to check
     * @returns True if the current beat is in the given list of beats
     */
    let final_pulses: boolean[] = [];
    beat.forEach((b) => {
      b = 1 + (b % this.app.clock.time_signature[0]);
      let integral_part = Math.floor(b);
      let decimal_part = b - integral_part;
      final_pulses.push(
        integral_part === this.app.clock.time_position.beat &&
          this.app.clock.time_position.pulse ===
            decimal_part * this.app.clock.ppqn
      );
    });
    return final_pulses.some((p) => p == true);
  }

  stop(): void {
    /**
     * Stops the clock.
     *
     * @see silence
     * @see hush
     */
    this.app.clock.pause();
    this.app.setButtonHighlighting("pause", true);
  }
  silence = this.stop;
  hush = this.stop;

  prob(p: number): boolean {
    /**
     * Returns true p% of the time.
     *
     * @param p - The probability of returning true
     * @returns True p% of the time
     */
    return Math.random() * 100 < p;
  }

  toss(): boolean {
    /**
     * Returns true 50% of the time.
     *
     * @returns True 50% of the time
     * @see sometimes
     * @see rarely
     * @see often
     * @see almostAlways
     * @see almostNever
     */
    return Math.random() > 0.5;
  }

  min(...values: number[]): number {
    /**
     * Returns the minimum value of a list of numbers.
     *
     * @param values - The list of numbers
     * @returns The minimum value of the list of numbers
     */
    return Math.min(...values);
  }

  max(...values: number[]): number {
    /**
     * Returns the maximum value of a list of numbers.
     *
     * @param values - The list of numbers
     * @returns The maximum value of the list of numbers
     */
    return Math.max(...values);
  }

  limit(value: number, min: number, max: number): number {
    /**
     * Limits a value between a minimum and a maximum.
     *
     * @param value - The value to limit
     * @param min - The minimum value
     * @param max - The maximum value
     * @returns The limited value
     */
    return Math.min(Math.max(value, min), max);
  }

  delay(ms: number, func: Function): void {
    /**
     * Delays the execution of a function by a given number of milliseconds.
     *
     * @param ms - The number of milliseconds to delay the function by
     * @param func - The function to execute
     * @returns The current time signature
     */
    setTimeout(func, ms);
  }

  delayr(ms: number, nb: number, func: Function): void {
    /**
     * Delays the execution of a function by a given number of milliseconds, repeated a given number of times.
     *
     * @param ms - The number of milliseconds to delay the function by
     * @param nb - The number of times to repeat the delay
     * @param func - The function to execute
     * @returns The current time signature
     */
    const list = [...Array(nb).keys()].map((i) => ms * i);
    list.forEach((ms, _) => {
      setTimeout(func, ms);
    });
  }

  mod(...pulse: number[]): boolean {
    /**
     * Returns true if the current pulse is a modulo of any of the given pulses.
     *
     * @param pulse - The pulse to check for
     * @returns True if the current pulse is a modulo of any of the given pulses
     */
    return pulse.some((p) => this.app.clock.time_position.pulse % p === 0);
  }

  modbar(...bar: number[]): boolean {
    /**
     * Returns true if the current bar is a modulo of any of the given bars.
     *
     * @param bar - The bar to check for
     * @returns True if the current bar is a modulo of any of the given bars
     *
     */
    return bar.some((b) => this.app.clock.time_position.bar % b === 0);
  }

  euclid(
    iterator: number,
    pulses: number,
    length: number,
    rotate: number = 0
  ): boolean {
    /**
     * Returns a euclidean cycle of size length, with n pulses, rotated or not.
     *
     * @param iterator - Iteration number in the euclidian cycle
     * @param pulses - The number of pulses in the cycle
     * @param length - The length of the cycle
     * @param rotate - Rotation of the euclidian sequence
     * @returns boolean value based on the euclidian sequence
     */
    return this._euclidean_cycle(pulses, length, rotate)[iterator % length];
  }

  _euclidean_cycle(
    pulses: number,
    length: number,
    rotate: number = 0
  ): boolean[] {
    function startsDescent(list: number[], i: number): boolean {
      const length = list.length;
      const nextIndex = (i + 1) % length;
      return list[i] > list[nextIndex] ? true : false;
    }
    if (pulses >= length) return [true];
    const resList = Array.from(
      { length },
      (_, i) => (((pulses * (i - 1)) % length) + length) % length
    );
    let cycle = resList.map((_, i) => startsDescent(resList, i));
    if (rotate != 0) {
      cycle = cycle.slice(rotate).concat(cycle.slice(0, rotate));
    }
    return cycle;
  }

  bin(iterator: number, n: number): boolean {
    /**
     * Returns a binary cycle of size n.
     *
     * @param iterator - Iteration number in the binary cycle
     * @param n - The number to convert to binary
     * @returns boolean value based on the binary sequence
     */
    let convert: string = n.toString(2);
    let tobin: boolean[] = convert.split("").map((x: string) => x === "1");
    return tobin[iterator % tobin.length];
  }

  gold() {
    /**
     * Essayer de générer des séquences tirées du truc de Puckette
     * Faire ça avec des lazy lists, ça ne devrait pas être trop difficle.
     *
     */
  }

  // =============================================================
  // Low Frequency Oscillators
  // =============================================================

  line(start: number, end: number, step: number = 1): number[] {
    /**
     * Returns an array of values between start and end, with a given step.
     *
     * @param start - The start value of the array
     * @param end - The end value of the array
     * @param step - The step value of the array
     * @returns An array of values between start and end, with a given step
     */
    const result: number[] = [];

    if ((end > start && step > 0) || (end < start && step < 0)) {
      for (let value = start; value <= end; value += step) {
        result.push(value);
      }
    } else {
      console.error("Invalid range or step provided.");
    }

    return result;
  }

  sine(freq: number = 1, offset: number = 0): number {
    /**
     * Returns a sine wave between -1 and 1.
     *
     * @param freq - The frequency of the sine wave
     * @param offset - The offset of the sine wave
     * @returns A sine wave between -1 and 1
     */
    return (
      Math.sin(this.app.clock.ctx.currentTime * Math.PI * 2 * freq) + offset
    );
  }

  saw(freq: number = 1, offset: number = 0): number {
    /**
     * Returns a saw wave between -1 and 1.
     *
     * @param freq - The frequency of the saw wave
     * @param offset - The offset of the saw wave
     * @returns A saw wave between -1 and 1
     * @see triangle
     * @see square
     * @see sine
     * @see noise
     */
    return ((this.app.clock.ctx.currentTime * freq) % 1) * 2 - 1 + offset;
  }

  triangle(freq: number = 1, offset: number = 0): number {
    /**
     * Returns a triangle wave between -1 and 1.
     *
     * @returns A triangle wave between -1 and 1
     * @see saw
     * @see square
     * @see sine
     * @see noise
     */
    return Math.abs(this.saw(freq, offset)) * 2 - 1;
  }

  square(freq: number = 1, offset: number = 0): number {
    /**
     * Returns a square wave between -1 and 1.
     *
     * @returns A square wave between -1 and 1
     * @see saw
     * @see triangle
     * @see sine
     * @see noise
     */
    return this.saw(freq, offset) > 0 ? 1 : -1;
  }

  noise(): number {
    /**
     * Returns a random value between -1 and 1.
     *
     * @returns A random value between -1 and 1
     * @see saw
     * @see triangle
     * @see square
     * @see sine
     * @see noise
     */
    return Math.random() * 2 - 1;
  }

  // =============================================================
  // Math functions
  // =============================================================

  abs = Math.abs;

  // =============================================================
  // Trivial functions
  // =============================================================

  sound = async (values: object, delay: number = 0.0) => {
    superdough(values, delay);
  };
  d = this.sound;

  samples = samples;
}<|MERGE_RESOLUTION|>--- conflicted
+++ resolved
@@ -2,17 +2,8 @@
 import { scale } from "./Scales";
 import { tryEvaluate } from "./Evaluator";
 import { MidiConnection } from "./IO/MidiConnection";
-<<<<<<< HEAD
-import { DrunkWalk } from './Utils/Drunk';
+import { DrunkWalk } from "./Utils/Drunk";
 import { Pitch, Chord, Rest, Event, Start, cachedStart } from "zifferjs";
-import { 
-    superdough, samples, 
-    initAudioOnFirstClick, 
-    registerSynthSounds 
-} from 'superdough';
-=======
-import { DrunkWalk } from "./Utils/Drunk";
-import { next, Pitch, Chord, Rest } from "zifferjs";
 import {
   superdough,
   samples,
@@ -20,7 +11,6 @@
   registerSynthSounds,
   // @ts-ignore
 } from "superdough";
->>>>>>> 3effb4f4
 
 /**
  * We are overriding the includes method which is rather
@@ -187,97 +177,9 @@
     this.MidiConnection.sendMidiNote(note, channel, velocity, duration);
   }
 
-  public zn(
-    input: string,
-    options: { [key: string]: string | number } = {}
-  ): Pitch | Chord | Rest {
-    const node = next(input, options) as any;
-    const channel = (options.channel ? options.channel : 0) as number;
-    const velocity = (options.velocity ? options.velocity : 100) as number;
-    const sustain = (options.sustain ? options.sustain : 0.5) as number;
-    if (node instanceof Pitch) {
-      if (node.bend) this.MidiConnection.sendPitchBend(node.bend, channel);
-      this.MidiConnection.sendMidiNote(node.note!, channel, velocity, sustain);
-      if (node.bend) this.MidiConnection.sendPitchBend(8192, channel);
-    } else if (node instanceof Chord) {
-      node.pitches.forEach((pitch) => {
-        if (pitch.bend) this.MidiConnection.sendPitchBend(pitch.bend, channel);
-        this.MidiConnection.sendMidiNote(
-          pitch.note!,
-          channel,
-          velocity,
-          sustain
-        );
-        if (pitch.bend) this.MidiConnection.sendPitchBend(8192, channel);
-      });
-    } else if (node instanceof Rest) {
-      // do nothing for now ...
-    }
-    return node;
-  }
-
-  public sysex(data: Array<number>): void {
-    /**
-     * Sends a MIDI sysex message to the current MIDI output.
-     *
-     * @param data - The sysex data to send
-     */
-    this.MidiConnection.sendSysExMessage(data);
-  }
-
-  public pitch_bend(value: number, channel: number): void {
-    /**
-     * Sends a MIDI pitch bend to the current MIDI output.
-     *
-     * @param value - The value of the pitch bend
-     * @param channel - The MIDI channel to send the pitch bend on
-     *
-     * @returns The value of the pitch bend
-     */
-    this.MidiConnection.sendPitchBend(value, channel);
-  }
-
-  public program_change(program: number, channel: number): void {
-    /**
-     * Sends a MIDI program change to the current MIDI output.
-     *
-     * @param program - The MIDI program to send
-     * @param channel - The MIDI channel to send the program change on
-     */
-    this.MidiConnection.sendProgramChange(program, channel);
-  }
-
-  public midi_clock(): void {
-    /**
-     * Sends a MIDI clock to the current MIDI output.
-     */
-    this.MidiConnection.sendMidiClock();
-  }
-
-  public cc(control: number, value: number): void {
-    /**
-     * Sends a MIDI control change to the current MIDI output.
-     *
-     * @param control - The MIDI control to send
-     * @param value - The value of the control
-     */
-    this.MidiConnection.sendMidiControlChange(control, value);
-  }
-
-  public midi_panic(): void {
-    /**
-     * Sends a MIDI panic message to the current MIDI output.
-     */
-    this.MidiConnection.panic();
-  }
-
-  // =============================================================
-  // Iterator related functions
-  // =============================================================
-
-<<<<<<< HEAD
-    public zn(input: string, options: {[key: string]: string|number} = {}): Event {
-        let event = cachedStart(input, options);
+    public zn(input: string, 
+        options: {[key: string]: string|number} = {}): Event {
+        const event = cachedStart(input, options);
         if(event instanceof Start) {
             // do nothing for now ...
         } else {
@@ -303,7 +205,66 @@
         }
         return event.next();
     }
-=======
+
+  public sysex(data: Array<number>): void {
+    /**
+     * Sends a MIDI sysex message to the current MIDI output.
+     *
+     * @param data - The sysex data to send
+     */
+    this.MidiConnection.sendSysExMessage(data);
+  }
+
+  public pitch_bend(value: number, channel: number): void {
+    /**
+     * Sends a MIDI pitch bend to the current MIDI output.
+     *
+     * @param value - The value of the pitch bend
+     * @param channel - The MIDI channel to send the pitch bend on
+     *
+     * @returns The value of the pitch bend
+     */
+    this.MidiConnection.sendPitchBend(value, channel);
+  }
+
+  public program_change(program: number, channel: number): void {
+    /**
+     * Sends a MIDI program change to the current MIDI output.
+     *
+     * @param program - The MIDI program to send
+     * @param channel - The MIDI channel to send the program change on
+     */
+    this.MidiConnection.sendProgramChange(program, channel);
+  }
+
+  public midi_clock(): void {
+    /**
+     * Sends a MIDI clock to the current MIDI output.
+     */
+    this.MidiConnection.sendMidiClock();
+  }
+
+  public cc(control: number, value: number): void {
+    /**
+     * Sends a MIDI control change to the current MIDI output.
+     *
+     * @param control - The MIDI control to send
+     * @param value - The value of the control
+     */
+    this.MidiConnection.sendMidiControlChange(control, value);
+  }
+
+  public midi_panic(): void {
+    /**
+     * Sends a MIDI panic message to the current MIDI output.
+     */
+    this.MidiConnection.panic();
+  }
+
+  // =============================================================
+  // Iterator related functions
+  // =============================================================
+
   public iterator(name: string, limit?: number, step?: number): number {
     /**
      * Returns the current value of an iterator, and increments it by the step value.
@@ -313,7 +274,6 @@
      * @param step - The step value of the iterator
      * @returns The current value of the iterator
      */
->>>>>>> 3effb4f4
 
     if (!(name in this.iterators)) {
       // Create new iterator with default step of 1
