import { Pitch, Chord, Rest, Event, cachedPattern } from "zifferjs";
import { MidiConnection } from "./IO/MidiConnection";
import { tryEvaluate } from "./Evaluator";
import { DrunkWalk } from "./Utils/Drunk";
import { LRUCache } from 'lru-cache';
import { scale } from "./Scales";
import { Editor } from "./main";
import { Sound } from './Sound';
import {
  superdough,
  samples,
  initAudioOnFirstClick,
  registerSynthSounds,
  // @ts-ignore
} from "superdough";

// This is an LRU cache used for storing persistent patterns
const cache = new LRUCache({max: 1000, ttl: 1000 * 60 * 5});

interface ControlChange {
    channel: number
    control: number
    value: number
  }


interface Pattern<T> {
  pattern: any[];
  options: {
    [key: string]: T;
  };
}

/**
 * This is an override of the basic "includes" method.
 */
declare global {
  interface Array<T> {
    in(value: T): boolean;
  }
}
Array.prototype.in = function <T>(this: T[], value: T): boolean {
  return this.includes(value);
};

// Loading the Strudel sampler
Promise.all([
  initAudioOnFirstClick(),
  samples("github:tidalcycles/Dirt-Samples/master"),
  samples("github:Bubobubobubobubo/Topos-Samples/main"),
  registerSynthSounds(),
]);

export class UserAPI {
  /**
   * The UserAPI class is the interface between the user's code and the backend. It provides
   * access to the AudioContext, to the MIDI Interface, to internal variables, mouse position,
   * useful functions, etc... This is the class that is exposed to the user's action and any
   * function destined to the user should be placed here.
   */

  private variables: { [key: string]: any } = {};
  private iterators: { [key: string]: any } = {};
  private _drunk: DrunkWalk = new DrunkWalk(-100, 100, false);

  MidiConnection: MidiConnection = new MidiConnection();
  load: samples;

  constructor(public app: Editor) {
    this.load = samples("github:tidalcycles/Dirt-Samples/master");
  }

  // =============================================================
  // Time functions
  // =============================================================

  get time(): number {
    /**
     * @returns the current AudioContext time (wall clock)
     */
    return this.app.audioContext.currentTime;
  }

  // =============================================================
  // Mouse functions
  // =============================================================

  get mouseX(): number {
    /**
     * @returns The current x position of the mouse
     */
    return this.app._mouseX;
  }

  get mouseY(): number {
    /**
     * @returns The current y position of the mouse
     */
    return this.app._mouseY;
  }

  // =============================================================
  // Utility functions
  // =============================================================


  script(...args: number[]): void {
    /**
     * Evaluates 1-n local script(s)
     *
     * @param args - The scripts to evaluate
     * @returns The result of the evaluation
     */
    args.forEach((arg) => {
      tryEvaluate(
        this.app,
        this.app.universes[this.app.selected_universe].locals[arg]
      );
    });
  }
  s = this.script;

  clear_script(script: number): void {
    /**
     * Clears a local script
     *
     * @param script - The script to clear
     */
    this.app.universes[this.app.selected_universe].locals[script] = {
      candidate: "",
      committed: "",
      evaluations: 0,
    };
  }
  cs = this.clear_script;

  copy_script(from: number, to: number): void {
    /**
     * Copy from a local script to another local script
     *
     * @param from - The script to copy from
     * @param to - The script to copy to
     */
    this.app.universes[this.app.selected_universe].locals[to] =
      this.app.universes[this.app.selected_universe].locals[from];
  }
  cps = this.copy_script;

  // =============================================================
  // MIDI related functions
  // =============================================================

  public midi_outputs(): Array<MIDIOutput> {
    /**
     * Prints a list of available MIDI outputs in the console.
     *
     * @returns A list of available MIDI outputs
     */
    console.log(this.MidiConnection.listMidiOutputs());
    return this.MidiConnection.midiOutputs;
  }

  public midi_output(outputName: string): void {
    /**
     * Switches the MIDI output to the specified output.
     *
     * @param outputName - The name of the MIDI output to switch to
     */
    if (!outputName) {
      console.log(this.MidiConnection.getCurrentMidiPort());
    } else {
      this.MidiConnection.switchMidiOutput(outputName);
    }
  }

  public note(note: number, options: { [key: string]: number } = {}): void {
    /**
     * Sends a MIDI note to the current MIDI output.
     *
     * @param note - the MIDI note number to send
     * @param options - an object containing options for that note
     *                { channel: 0, velocity: 100, duration: 0.5 }
     */
    const channel = options.channel ? options.channel : 0;
    const velocity = options.velocity ? options.velocity : 100;
    const duration = options.duration ? options.duration : 0.5;
    this.MidiConnection.sendMidiNote(note, channel, velocity, duration);
  }

  public sysex(data: Array<number>): void {
    /**
     * Sends a MIDI sysex message to the current MIDI output.
     *
     * @param data - The sysex data to send
     */
    this.MidiConnection.sendSysExMessage(data);
  }

  public pitch_bend(value: number, channel: number): void {
    /**
     * Sends a MIDI pitch bend to the current MIDI output.
     *
     * @param value - The value of the pitch bend
     * @param channel - The MIDI channel to send the pitch bend on
     *
     * @returns The value of the pitch bend
     */
    this.MidiConnection.sendPitchBend(value, channel);
  }

  public program_change(program: number, channel: number): void {
    /**
     * Sends a MIDI program change to the current MIDI output.
     *
     * @param program - The MIDI program to send
     * @param channel - The MIDI channel to send the program change on
     */
    this.MidiConnection.sendProgramChange(program, channel);
  }

  public midi_clock(): void {
    /**
     * Sends a MIDI clock to the current MIDI output.
     */
    this.MidiConnection.sendMidiClock();
  }


  public control_change({ control= 20, value= 0, channel=0 }: ControlChange): void {
    /**
     * Sends a MIDI control change to the current MIDI output.
     *
     * @param control - The MIDI control to send
     * @param value - The value of the control
     */
    this.MidiConnection.sendMidiControlChange(control, value, channel);
  }

  public midi_panic(): void {
    /**
     * Sends a MIDI panic message to the current MIDI output.
     */
    this.MidiConnection.panic();
  }

  // =============================================================
  // Ziffers related functions
  // =============================================================

  public zn(input: string, 
      options: {[key: string]: string|number} = {}): Event {
      const pattern = cachedPattern(input, options);
<<<<<<< HEAD
       if(pattern.hasStarted()) {
        
=======
      
      //@ts-ignore
      if(pattern.hasStarted()) {
>>>>>>> ab482b38
        const event = pattern.peek();
        
        // Check if event is modified
<<<<<<< HEAD
        const node = event.modifiedEvent ? event.modifiedEvent : event;
=======
        const node = event!.modifiedEvent ? event!.modifiedEvent : event;
        
>>>>>>> ab482b38
        const channel = (options.channel ? options.channel : 0) as number;
        const velocity = (options.velocity ? options.velocity : 100) as number;
        const sustain = (options.sustain ? options.sustain : 0.5) as number;
        
        if(node instanceof Pitch) {
            if(node.bend) this.MidiConnection.sendPitchBend(node.bend, channel);
            this.MidiConnection.sendMidiNote(node.note!, channel, velocity, sustain);
            if(node.bend) this.MidiConnection.sendPitchBend(8192, channel);
        } else if(node instanceof Chord) {
            node.pitches.forEach((pitch: Pitch) => {
                if(pitch.bend) this.MidiConnection.sendPitchBend(pitch.bend, channel);
                this.MidiConnection.sendMidiNote(pitch.note!, channel, velocity, sustain);
                if(pitch.bend) this.MidiConnection.sendPitchBend(8192, channel);
            });
        } else if(node instanceof Rest) {
            // do nothing for now ...
        }
        
        // Remove old modified event
        if(event!.modifiedEvent) event!.modifiedEvent = undefined;
      }
      //@ts-ignore
      return pattern.next();
  }

  // =============================================================
  // Iterator related functions
  // =============================================================

  public iterator(name: string, limit?: number, step?: number): number {
    /**
     * Returns the current value of an iterator, and increments it by the step value.
     *
     * @param name - The name of the iterator
     * @param limit - The upper limit of the iterator
     * @param step - The step value of the iterator
     * @returns The current value of the iterator
     */

    if (!(name in this.iterators)) {
      // Create new iterator with default step of 1
      this.iterators[name] = {
        value: 0,
        step: step ?? 1,
        limit,
      };
    } else {
      // Check if limit has changed
      if (this.iterators[name].limit !== limit) {
        // Reset value to 0 and update limit
        this.iterators[name].value = 0;
        this.iterators[name].limit = limit;
      }

      // Check if step has changed
      if (this.iterators[name].step !== step) {
        // Update step
        this.iterators[name].step = step ?? this.iterators[name].step;
      }

      // Increment existing iterator by step value
      this.iterators[name].value += this.iterators[name].step;

      // Check for limit overshoot
      if (
        this.iterators[name].limit !== undefined &&
        this.iterators[name].value > this.iterators[name].limit
      ) {
        this.iterators[name].value = 0;
      }
    }

    // Return current iterator value
    return this.iterators[name].value;
  }
  $ = this.iterator;

  // =============================================================
  // Drunk mechanism
  // =============================================================

  get drunk() {
    /**
     *
     * This function returns the current the drunk mechanism's
     * current value.
     *
     * @returns The current position of the drunk mechanism
     */
    this._drunk.step();
    return this._drunk.getPosition();
  }

  set drunk(position: number) {
    /**
     * Sets the current position of the drunk mechanism.
     *
     * @param position - The value to set the drunk mechanism to
     */
    this._drunk.position = position;
  }

  set drunk_max(max: number) {
    /**
     * Sets the maximum value of the drunk mechanism.
     *
     * @param max - The maximum value of the drunk mechanism
     */
    this._drunk.max = max;
  }

  set drunk_min(min: number) {
    /**
     * Sets the minimum value of the drunk mechanism.
     *
     * @param min - The minimum value of the drunk mechanism
     */
    this._drunk.min = min;
  }

  set drunk_wrap(wrap: boolean) {
    /**
     * Sets whether the drunk mechanism should wrap around
     *
     * @param wrap - Whether the drunk mechanism should wrap around
     */
    this._drunk.toggleWrap(wrap);
  }

  // =============================================================
  // Variable related functions
  // =============================================================

  public variable(a: number | string, b?: any): any {
    /**
     * Sets or returns the value of a variable internal to API.
     *
     * @param a - The name of the variable
     * @param b - [optional] The value to set the variable to
     * @returns The value of the variable
     */
    if (typeof a === "string" && b === undefined) {
      return this.variables[a];
    } else {
      this.variables[a] = b;
      return this.variables[a];
    }
  }
  v = this.variable;

  public delete_variable(name: string): void {
    /**
     * Deletes a variable internal to API.
     *
     * @param name - The name of the variable to delete
     */
    delete this.variables[name];
  }
  dv = this.delete_variable;

  public clear_variables(): void {
    /**
     * Clears all variables internal to API.
     *
     * @remarks
     * This function will delete all variables without warning.
     * Use with caution.
     */
    this.variables = {};
  }
  cv = this.clear_variables;

  // =============================================================
  // Sequencer related functions
  // =============================================================

  private _sequence_key_generator(pattern: any[]) {
    /**
     * Generates a key for the sequence function.
     * 
     * @param input - The input to generate a key for
     * @returns A key for the sequence function
     */
    // Make the pattern base64
    return btoa(JSON.stringify(pattern));
  }

  public seqmod(...input: any[]) {
    if (cache.has(this._sequence_key_generator(input))) {
      let sequence = cache.get(
        this._sequence_key_generator(input)
      ) as Pattern<any>;

      sequence.options.currentIteration++;

      if (sequence.options.currentIteration === sequence.options.nextTarget) {
        sequence.options.index++;
        sequence.options.nextTarget = input[sequence.options.index % input.length];
        sequence.options.currentIteration = 0;
      }

      cache.set(this._sequence_key_generator(input), {
        pattern: input as any[], 
        options: sequence.options
      });

      return sequence.options.currentIteration === 0;

    } else {

      let pattern_options = { 
        index: -1, nextTarget: this.app.clock.ticks_before_new_bar, 
        currentIteration: 0 
      };
      if (typeof input[input.length - 1] === "object") {
        pattern_options = { 
          ...input.pop(), 
          ...pattern_options as object 
        };
      } 

      // pattern_options.currentIteration++;
      // TEST
      pattern_options.nextTarget = this.app.clock.ticks_before_new_bar

      if (pattern_options.currentIteration === pattern_options.nextTarget) {
        pattern_options.index++;
        pattern_options.nextTarget = input[pattern_options.index % input.length];
        pattern_options.currentIteration = 0;
      }

      cache.set(this._sequence_key_generator(input), {
        pattern: input as any[], 
        options: pattern_options
      });

      return pattern_options.currentIteration === 0;
    }
  }

  public seq(...input: any[]) {
    /**
     * Returns a value in a sequence stored using an LRU Cache.
     * The sequence is stored in the cache with an hash identifier
     * made from a base64 encoding of the pattern. The pattern itself
     * is composed of the pattern itself (a list of arbitrary typed 
     * values) and a set of options (an object) detailing how the pattern
     * should be iterated on.
     * 
     * @param input - The input to generate a key for
     *        Note that the last element of the input can be an object
     *       containing options for the sequence function.
     * @returns A value in a sequence stored using an LRU Cache
     */
    if (cache.has(this._sequence_key_generator(input))) {
      let sequence = cache.get(this._sequence_key_generator(input)) as Pattern<any>;
      sequence.options.index += 1;
      cache.set(this._sequence_key_generator(input), sequence);
      return sequence.pattern[
        sequence.options.index % sequence.pattern.length
      ];
    } else {
      let pattern_options = { index: 0 };
      if (typeof input[input.length - 1] === "object") {
        pattern_options = { ...input.pop(), ...pattern_options as object };
      } 
      cache.set(this._sequence_key_generator(input), {
        pattern: input as any[], 
        options: pattern_options
      });
      return cache.get(this._sequence_key_generator(input));
    }
  }

  pick<T>(...array: T[]): T {
    /**
     * Returns a random element from an array.
     *
     * @param array - The array of values to pick from
     */
    return array[Math.floor(Math.random() * array.length)];
  }

  seqbeat<T>(...array: T[]): T {
    /**
     * Returns an element from an array based on the current beat.
     *
     * @param array - The array of values to pick from
     */
    return array[this.ebeat % array.length];
  }

  mel<T>(iterator: number, array: T[]): T {
    /**
     * Returns an element from an array based on the current value of an iterator.
     *
     * @param iterator - The name of the iterator
     * @param array - The array of values to pick from
     */
    return array[iterator % array.length];
  }

  seqbar<T>(...array: T[]): T {
    /**
     * Returns an element from an array based on the current bar.
     *
     * @param array - The array of values to pick from
     */
    return array[(this.app.clock.time_position.bar + 1) % array.length];
  }

  seqpulse<T>(...array: T[]): T {
    /**
     * Returns an element from an array based on the current pulse.
     *
     * @param array - The array of values to pick from
     */
    return array[this.app.clock.time_position.pulse % array.length];
  }

  // =============================================================
  // Randomness functions
  // =============================================================

  randI(min: number, max: number): number {
    /**
     * Returns a random integer between min and max.
     *
     * @param min - The minimum value of the random number
     * @param max - The maximum value of the random number
     * @returns A random integer between min and max
     */
    return Math.floor(Math.random() * (max - min + 1)) + min;
  }

  rand(min: number, max: number): number {
    /**
     * Returns a random float between min and max.
     *
     * @param min - The minimum value of the random number
     * @param max - The maximum value of the random number
     * @returns A random float between min and max
     */
    return Math.random() * (max - min) + min;
  }
  rI = this.randI;
  r = this.rand;

  // =============================================================
  // Quantification functions
  // =============================================================

  public quantize(value: number, quantization: number[]): number {
    /**
     * Returns the closest value in an array to a given value.
     *
     * @param value - The value to quantize
     * @param quantization - The array of values to quantize to
     * @returns The closest value in the array to the given value
     */
    if (quantization.length === 0) {
      return value;
    }
    let closest = quantization[0];
    quantization.forEach((q) => {
      if (Math.abs(q - value) < Math.abs(closest - value)) {
        closest = q;
      }
    });
    return closest;
  }
  quant = this.quantize;

  public clamp(value: number, min: number, max: number): number {
    /**
     * Returns a value clamped between min and max.
     *
     * @param value - The value to clamp
     * @param min - The minimum value of the clamped value
     * @param max - The maximum value of the clamped value
     * @returns A value clamped between min and max
     */
    return Math.min(Math.max(value, min), max);
  }
  cmp = this.clamp;

  // =============================================================
  // Transport functions
  // =============================================================

  bpm(n?: number): number {
    /**
     * Sets or returns the current bpm.
     *
     * @param bpm - [optional] The bpm to set
     * @returns The current bpm
     */
    if (n === undefined) return this.app.clock.bpm;

    if (n < 1 || n > 500) console.log(`Setting bpm to ${n}`);
    this.app.clock.bpm = n;
    return n;
  }
  tempo = this.bpm;

  bpb(n?: number): number {
    /**
     * Sets or returns the number of beats per bar. 
     *
     * @param bpb - [optional] The number of beats per bar to set
     * @returns The current bpb
     */
    if (n === undefined) return this.app.clock.time_signature[0];

    if (n < 1) console.log(`Setting bpb to ${n}`);
    this.app.clock.time_signature[0] = n;
    return n;
  }

  ppqn(n?: number) {
    /**
     * Sets or returns the number of pulses per quarter note.
     */
    if (n === undefined) return this.app.clock.ppqn;

    if (n < 1) console.log(`Setting ppqn to ${n}`);
    this.app.clock.ppqn = n;
    return n;
  }

  time_signature(numerator: number, denominator: number): void {
    /**
     * Sets the time signature.
     *
     * @param numerator - The numerator of the time signature
     * @param denominator - The denominator of the time signature
     * @returns The current time signature
     */
    this.app.clock.time_signature = [numerator, denominator];
  }

  // =============================================================
  // Probability functions
  // =============================================================

  public almostNever(): boolean {
    /**
     * Returns true 10% of the time.
     *
     * @returns True 10% of the time
     */
    return Math.random() > 0.9;
  }

  public sometimes(): boolean {
    /**
     * Returns true 50% of the time.
     *
     * @returns True 50% of the time
     */
    return Math.random() > 0.5;
  }

  public rarely(): boolean {
    /**
     * Returns true 25% of the time.
     *
     * @returns True 25% of the time
     */
    return Math.random() > 0.75;
  }

  public often(): boolean {
    /**
     * Returns true 75% of the time.
     *
     * @returns True 75% of the time
     */
    return Math.random() > 0.25;
  }

  public almostAlways(): boolean {
    /**
     * Returns true 90% of the time.
     *
     * @returns True 90% of the time
     */
    return Math.random() > 0.1;
  }

  public dice(sides: number): number {
    /**
     * Returns the value of a dice roll with n sides.
     *
     * @param sides - The number of sides on the dice
     * @returns The value of a dice roll with n sides
     */
    return Math.floor(Math.random() * sides) + 1;
  }

  // =============================================================
  // Iterator functions (for loops, with evaluation count, etc...)
  // =============================================================

  get i() {
    /**
     * Returns the current iteration of global file.
     *
     * @returns The current iteration of global file
     */
    return this.app.universes[this.app.selected_universe].global
      .evaluations as number;
  }

  set i(n: number) {
    this.app.universes[this.app.selected_universe].global.evaluations = n;
  }

  // =============================================================
  // Time markers
  // =============================================================

  get bar(): number {
    /**
     * Returns the current bar number
     *
     * @returns The current bar number
     */
    return this.app.clock.time_position.bar;
  }

  get tick(): number {
    /**
     * Returns the current tick number
     *
     * @returns The current tick number
     */
    return this.app.clock.tick;
  }

  get pulse(): number {
    /**
     * Returns the current pulse number
     *
     * @returns The current pulse number
     */
    return this.app.clock.time_position.pulse;
  }

  get beat(): number {
    /**
     * Returns the current beat number
     *
     * @returns The current beat number
     */
    return this.app.clock.time_position.beat;
  }

  get ebeat(): number {
    /**
     * Returns the current beat number since the origin of time
     */
    return this.app.clock.beats_since_origin;
  }

  get epulse(): number {
    /**
     * Returns the current number of pulses elapsed since origin of time
     */
    return this.app.clock.pulses_since_origin;
  }

  onbar(n: number, ...bar: number[]): boolean {
    // n is acting as a modulo on the bar number
    const bar_list = [...Array(n).keys()].map((i) => i + 1);
    console.log(bar.some((b) => bar_list.includes(b % n)));
    return bar.some((b) => bar_list.includes(b % n));
  }

  onbeat(...beat: number[]): boolean {
    /**
     * Returns true if the current beat is in the given list of beats.
     *
     * @remarks
     * This function can also operate with decimal beats!
     *
     * @param beat - The beats to check
     * @returns True if the current beat is in the given list of beats
     */
    let final_pulses: boolean[] = [];
    beat.forEach((b) => {
      b = (b  % this.app.clock.time_signature[0]) + 1;
      let integral_part = Math.floor(b);
      let decimal_part = b - integral_part;
      final_pulses.push(
        integral_part === this.app.clock.time_position.beat &&
          this.app.clock.time_position.pulse ===
            decimal_part * this.app.clock.ppqn
      );
    });
    return final_pulses.some((p) => p == true);
  }

  stop(): void {
    /**
     * Stops the clock.
     *
     * @see silence
     * @see hush
     */
    this.app.clock.pause();
    this.app.setButtonHighlighting("pause", true);
  }
  silence = this.stop;
  hush = this.stop;

  prob(p: number): boolean {
    /**
     * Returns true p% of the time.
     *
     * @param p - The probability of returning true
     * @returns True p% of the time
     */
    return Math.random() * 100 < p;
  }

  toss(): boolean {
    /**
     * Returns true 50% of the time.
     *
     * @returns True 50% of the time
     * @see sometimes
     * @see rarely
     * @see often
     * @see almostAlways
     * @see almostNever
     */
    return Math.random() > 0.5;
  }

  min(...values: number[]): number {
    /**
     * Returns the minimum value of a list of numbers.
     *
     * @param values - The list of numbers
     * @returns The minimum value of the list of numbers
     */
    return Math.min(...values);
  }

  max(...values: number[]): number {
    /**
     * Returns the maximum value of a list of numbers.
     *
     * @param values - The list of numbers
     * @returns The maximum value of the list of numbers
     */
    return Math.max(...values);
  }

  limit(value: number, min: number, max: number): number {
    /**
     * Limits a value between a minimum and a maximum.
     *
     * @param value - The value to limit
     * @param min - The minimum value
     * @param max - The maximum value
     * @returns The limited value
     */
    return Math.min(Math.max(value, min), max);
  }

  delay(ms: number, func: Function): void {
    /**
     * Delays the execution of a function by a given number of milliseconds.
     *
     * @param ms - The number of milliseconds to delay the function by
     * @param func - The function to execute
     * @returns The current time signature
     */
    setTimeout(func, ms);
  }

  delayr(ms: number, nb: number, func: Function): void {
    /**
     * Delays the execution of a function by a given number of milliseconds, repeated a given number of times.
     *
     * @param ms - The number of milliseconds to delay the function by
     * @param nb - The number of times to repeat the delay
     * @param func - The function to execute
     * @returns The current time signature
     */
    const list = [...Array(nb).keys()].map((i) => ms * i);
    list.forEach((ms, _) => {
      setTimeout(func, ms);
    });
  }

  mod(...pulse: number[]): boolean {
    /**
     * Returns true if the current pulse is a modulo of any of the given pulses.
     *
     * @param pulse - The pulse to check for
     * @returns True if the current pulse is a modulo of any of the given pulses
     */
    return pulse.some((p) => this.app.clock.time_position.pulse % p === 0);
  }

  modbar(...bar: number[]): boolean {
    /**
     * Returns true if the current bar is a modulo of any of the given bars.
     *
     * @param bar - The bar to check for
     * @returns True if the current bar is a modulo of any of the given bars
     *
     */
    return bar.some((b) => this.app.clock.time_position.bar % b === 0);
  }

  // =============================================================
  // Rythmic generators
  // =============================================================

  euclid(
    iterator: number,
    pulses: number,
    length: number,
    rotate: number = 0
  ): boolean {
    /**
     * Returns a euclidean cycle of size length, with n pulses, rotated or not.
     *
     * @param iterator - Iteration number in the euclidian cycle
     * @param pulses - The number of pulses in the cycle
     * @param length - The length of the cycle
     * @param rotate - Rotation of the euclidian sequence
     * @returns boolean value based on the euclidian sequence
     */
    return this._euclidean_cycle(pulses, length, rotate)[iterator % length];
  }

  _euclidean_cycle(
    pulses: number,
    length: number,
    rotate: number = 0
  ): boolean[] {
    if (pulses == length) return Array.from({ length }, () => true);
    function startsDescent(list: number[], i: number): boolean {
      const length = list.length;
      const nextIndex = (i + 1) % length;
      return list[i] > list[nextIndex] ? true : false;
    }
    if (pulses >= length) return [true];
    const resList = Array.from(
      { length },
      (_, i) => (((pulses * (i - 1)) % length) + length) % length
    );
    let cycle = resList.map((_, i) => startsDescent(resList, i));
    if (rotate != 0) {
      cycle = cycle.slice(rotate).concat(cycle.slice(0, rotate));
    }
    return cycle;
  }

  bin(iterator: number, n: number): boolean {
    /**
     * Returns a binary cycle of size n.
     *
     * @param iterator - Iteration number in the binary cycle
     * @param n - The number to convert to binary
     * @returns boolean value based on the binary sequence
     */
    let convert: string = n.toString(2);
    let tobin: boolean[] = convert.split("").map((x: string) => x === "1");
    return tobin[iterator % tobin.length];
  }

  gold() {
    /**
     * Essayer de générer des séquences tirées du truc de Puckette
     * Faire ça avec des lazy lists, ça ne devrait pas être trop difficile.
     *
     */
  }

  // =============================================================
  // Low Frequency Oscillators
  // =============================================================

  line(start: number, end: number, step: number = 1): number[] {
    /**
     * Returns an array of values between start and end, with a given step.
     *
     * @param start - The start value of the array
     * @param end - The end value of the array
     * @param step - The step value of the array
     * @returns An array of values between start and end, with a given step
     */
    const result: number[] = [];

    if ((end > start && step > 0) || (end < start && step < 0)) {
      for (let value = start; value <= end; value += step) {
        result.push(value);
      }
    } else {
      console.error("Invalid range or step provided.");
    }

    return result;
  }

  sine(freq: number = 1, offset: number = 0): number {
    /**
     * Returns a sine wave between -1 and 1.
     *
     * @param freq - The frequency of the sine wave
     * @param offset - The offset of the sine wave
     * @returns A sine wave between -1 and 1
     */
    return (
      Math.sin(this.app.clock.ctx.currentTime * Math.PI * 2 * freq) + offset
    );
  }

  usine(freq: number = 1, offset: number = 0): number {
    /**
     * Returns a sine wave between 0 and 1.
     * 
     * @param freq - The frequency of the sine wave
     * @param offset - The offset of the sine wave
     * @returns A sine wave between 0 and 1
     * @see sine
     */
    return (this.sine(freq, offset) + 1) / 2;
  }

  saw(freq: number = 1, offset: number = 0): number {
    /**
     * Returns a saw wave between -1 and 1.
     *
     * @param freq - The frequency of the saw wave
     * @param offset - The offset of the saw wave
     * @returns A saw wave between -1 and 1
     * @see triangle
     * @see square
     * @see sine
     * @see noise
     */
    return ((this.app.clock.ctx.currentTime * freq) % 1) * 2 - 1 + offset;
  }

  usaw(freq: number = 1, offset: number = 0): number {
    /**
     * Returns a saw wave between 0 and 1.
     * 
     * @param freq - The frequency of the saw wave
     * @param offset - The offset of the saw wave
     * @returns A saw wave between 0 and 1
     * @see saw
     */
    return (this.saw(freq, offset) + 1) / 2;
  }

  triangle(freq: number = 1, offset: number = 0): number {
    /**
     * Returns a triangle wave between -1 and 1.
     *
     * @returns A triangle wave between -1 and 1
     * @see saw
     * @see square
     * @see sine
     * @see noise
     */
    return Math.abs(this.saw(freq, offset)) * 2 - 1;
  }

  utriangle(freq: number = 1, offset: number = 0): number {
    /**
     * Returns a triangle wave between 0 and 1.
     * 
     * @param freq - The frequency of the triangle wave
     * @param offset - The offset of the triangle wave
     * @returns A triangle wave between 0 and 1
     * @see triangle
     */
    return (this.triangle(freq, offset) + 1) / 2;
  }

  square(freq: number = 1, offset: number = 0): number {
    /**
     * Returns a square wave between -1 and 1.
     *
     * @returns A square wave between -1 and 1
     * @see saw
     * @see triangle
     * @see sine
     * @see noise
     */
    return this.saw(freq, offset) > 0 ? 1 : -1;
  }

  usquare(freq: number = 1, offset: number = 0): number {
    /**
     * Returns a square wave between 0 and 1.
     * 
     * @param freq - The frequency of the square wave
     * @param offset - The offset of the square wave
     * @returns A square wave between 0 and 1
     * @see square
     */
    return (this.square(freq, offset) + 1) / 2;
  }

  noise(): number {
    /**
     * Returns a random value between -1 and 1.
     *
     * @returns A random value between -1 and 1
     * @see saw
     * @see triangle
     * @see square
     * @see sine
     * @see noise
     */
    return Math.random() * 2 - 1;
  }

  // =============================================================
  // Math functions
  // =============================================================

  abs = Math.abs;

  // =============================================================
  // Trivial functions
  // =============================================================

  d = async (values: object, delay: number = 0.0) => {
    superdough(values, delay);
  };


  sound = (sound: string) => {
    return new Sound(sound, this.app);
  }

  samples = samples;

  log = console.log;

  scale = scale;

  rate(rate: number): void {
    rate = rate;
    // TODO: Implement this. This function should change the rate at which the global script
    // is evaluated. This is useful for slowing down the script, or speeding it up. The default
    // would be 1.0, which is the current rate (very speedy).
  }


}<|MERGE_RESOLUTION|>--- conflicted
+++ resolved
@@ -250,23 +250,13 @@
   public zn(input: string, 
       options: {[key: string]: string|number} = {}): Event {
       const pattern = cachedPattern(input, options);
-<<<<<<< HEAD
-       if(pattern.hasStarted()) {
+       //@ts-ignore
+      if(pattern.hasStarted()) {
         
-=======
-      
-      //@ts-ignore
-      if(pattern.hasStarted()) {
->>>>>>> ab482b38
         const event = pattern.peek();
         
         // Check if event is modified
-<<<<<<< HEAD
-        const node = event.modifiedEvent ? event.modifiedEvent : event;
-=======
         const node = event!.modifiedEvent ? event!.modifiedEvent : event;
-        
->>>>>>> ab482b38
         const channel = (options.channel ? options.channel : 0) as number;
         const velocity = (options.velocity ? options.velocity : 100) as number;
         const sustain = (options.sustain ? options.sustain : 0.5) as number;
