--- conflicted
+++ resolved
@@ -2,16 +2,12 @@
 import { scale } from './Scales';
 import { tryEvaluate } from "./Evaluator";
 import { MidiConnection } from "./IO/MidiConnection";
-<<<<<<< HEAD
 import { next, Pitch, Chord, Rest } from "zifferjs";
-=======
-import { next } from "zifferjs";
 import { 
     superdough, samples, 
     initAudioOnFirstClick, 
     registerSynthSounds 
 } from 'superdough';
->>>>>>> 594f4a98
 
 
 const init = Promise.all([
@@ -231,16 +227,11 @@
         this.MidiConnection.sendMidiNote(note, channel, velocity, duration)
     }
 
-<<<<<<< HEAD
-    public zn(input: string, options: {[key: string]: any} = {}): void {
+    public zn(input: string, options: {[key: string]: string|number} = {}): void {
         const node = next(input, options) as any;
-=======
-    public zn(input: string, options: {[key: string]: number} = {}): void {
-        const node = next(input, options as any);
->>>>>>> 594f4a98
-        const channel = options.channel ? options.channel : 0;
-        const velocity = options.velocity ? options.velocity : 100;
-        const sustain = options.sustain ? options.sustain : 0.5;
+        const channel = (options.channel ? options.channel : 0) as number;
+        const velocity = (options.velocity ? options.velocity : 100) as number;
+        const sustain = (options.sustain ? options.sustain : 0.5) as number;
         if(node instanceof Pitch) {
             if(node.bend) this.MidiConnection.sendPitchBend(node.bend, channel);
             this.MidiConnection.sendMidiNote(node.note!, channel, velocity, sustain);
