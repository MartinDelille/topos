--- conflicted
+++ resolved
@@ -355,16 +355,12 @@
       player = new Player(input, options, this.app);
       this.app.api.patternCache.set(key, player);
     }
-<<<<<<< HEAD
 
   
     if(typeof id === "number") player.zid = zid;
   
     player.updateLastCallTime();
   
-=======
-    if (player) player.updateLastCallTime();
->>>>>>> 2b37a025
     return player;
   };
 
