--- conflicted
+++ resolved
@@ -414,21 +414,12 @@
 
     const newArrays = arrayOfObjectsToObjectWithArrays(events) as SoundParams;
 
-<<<<<<< HEAD
     this.values.note = maybeAtomic(newArrays.note);
     this.values.freq = maybeAtomic(newArrays.freq);
     this.values.pitch = maybeAtomic(newArrays.pitch);
     this.values.octave = maybeAtomic(newArrays.octave);
     this.values.pitchOctave = maybeAtomic(newArrays.pitchOctave);
-
-=======
-    this.values.note = newArrays.note;
-    this.values.freq = newArrays.freq;
-    this.values.pitch = newArrays.pitch;
-    this.values.octave = newArrays.octave;
-    this.values.pitchOctave = newArrays.pitchOctave;
     return this;
->>>>>>> e7129585
   };
 
   out = (orbit?: number | number[]): void => {
