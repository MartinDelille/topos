--- conflicted
+++ resolved
@@ -1,6 +1,10 @@
 import { type Editor } from "../main";
 import { AudibleEvent } from "./AbstractEvents";
-import { filterObject, arrayOfObjectsToObjectWithArrays, objectWithArraysToArrayOfObjects } from "../Utils/Generic";
+import {
+  filterObject,
+  arrayOfObjectsToObjectWithArrays,
+  objectWithArraysToArrayOfObjects,
+} from "../Utils/Generic";
 import {
   chord as parseChord,
   midiToFreq,
@@ -277,7 +281,6 @@
     },
   };
 
-
   constructor(sound: string | string[] | SoundParams, public app: Editor) {
     super(app);
     this.nudge = app.dough_nudge / 100;
@@ -296,11 +299,13 @@
     this.values = this.processSound(sound);
   }
 
-  private processSound = (sound: string | string[] | SoundParams | SoundParams[]): SoundParams => {
-    if (Array.isArray(sound) && typeof sound[0] === 'string') {
+  private processSound = (
+    sound: string | string[] | SoundParams | SoundParams[]
+  ): SoundParams => {
+    if (Array.isArray(sound) && typeof sound[0] === "string") {
       const s: string[] = [];
       const n: number[] = [];
-      sound.forEach(str => {
+      sound.forEach((str) => {
         const parts = (str as string).split(":");
         s.push(parts[0]);
         if (parts[1]) {
@@ -311,13 +316,13 @@
         s,
         n: n.length > 0 ? n : undefined,
         dur: this.app.clock.convertPulseToSecond(this.app.clock.ppqn),
-        analyze: true
+        analyze: true,
       };
-    } else if (typeof sound === 'object') {
+    } else if (typeof sound === "object") {
       const validatedObj: SoundParams = {
         dur: this.app.clock.convertPulseToSecond(this.app.clock.ppqn),
         analyze: true,
-        ...sound as Partial<SoundParams>
+        ...(sound as Partial<SoundParams>),
       };
       return validatedObj;
     } else {
@@ -329,15 +334,18 @@
           s,
           n,
           dur: this.app.clock.convertPulseToSecond(this.app.clock.ppqn),
-          analyze: true
+          analyze: true,
         };
       } else {
         return { s: sound, dur: 0.5, analyze: true };
       }
     }
-  }
-
-  private updateValue<T>(key: string, value: T | T[] | SoundParams[] | null): this {
+  };
+
+  private updateValue<T>(
+    key: string,
+    value: T | T[] | SoundParams[] | null
+  ): this {
     if (value == null) return this;
     this.values[key] = value;
     return this;
@@ -358,15 +366,22 @@
   };
 
   update = (): void => {
-    const filteredValues = filterObject(this.values, ["key", "pitch", "parsedScale", "octave"]);
-    const events = objectWithArraysToArrayOfObjects(filteredValues,["parsedScale"]);
+    const filteredValues = filterObject(this.values, [
+      "key",
+      "pitch",
+      "parsedScale",
+      "octave",
+    ]);
+    const events = objectWithArraysToArrayOfObjects(filteredValues, [
+      "parsedScale",
+    ]);
 
     events.forEach((event) => {
       const [note, _] = noteFromPc(
-        event.key as number || "C4",
-        event.pitch as number || 0,
-        event.parsedScale as number[] || event.scale || "MAJOR",
-        event.octave as number || 0
+        (event.key as number) || "C4",
+        (event.pitch as number) || 0,
+        (event.parsedScale as number[]) || event.scale || "MAJOR",
+        (event.octave as number) || 0
       );
       event.note = note;
       event.freq = midiToFreq(note);
@@ -379,8 +394,8 @@
   };
 
   public chord = (value: string) => {
-      const chord = parseChord(value);
-      return this.updateValue("note", chord);
+    const chord = parseChord(value);
+    return this.updateValue("note", chord);
   };
 
   public invert = (howMany: number = 0) => {
@@ -411,25 +426,11 @@
   };
 
   out = (): void => {
-<<<<<<< HEAD
-    console.log(this.app.clock.deviation)
-    if (this.values.chord) {
-      this.values.chord.forEach((obj: { [key: string]: number }) => {
-        const copy = { ...this.values };
-        copy.freq = obj.freq;
-        superdough(copy, this.nudge - this.app.clock.deviation, this.values.dur);
-      });
-    } else {
-      superdough(this.values, this.nudge - this.app.clock.deviation, this.values.dur);
-=======
-    const events = objectWithArraysToArrayOfObjects(this.values,["parsedScale"]);
+    const events = objectWithArraysToArrayOfObjects(this.values, [
+      "parsedScale",
+    ]);
     for (const event of events) {
-      superdough(
-        event,
-        this.nudge,
-        event.dur
-      );
->>>>>>> 14f64836
+      superdough(event, this.nudge, event.dur);
     }
   };
 }