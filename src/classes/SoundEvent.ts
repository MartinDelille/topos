--- conflicted
+++ resolved
@@ -465,10 +465,9 @@
       if (filteredEvent.freq) {
         delete filteredEvent.note;
       }
-<<<<<<< HEAD
       superdough(
         filteredEvent,
-        this.nudge - this.app.clock.deviation,
+        this.nudge - this.app.clock.deadline,
         filteredEvent.dur
       );
     }
@@ -494,18 +493,8 @@
         address: oscAddress,
         port: oscPort,
         message: event,
-        timetag: Math.round(Date.now() + this.nudge - this.app.clock.deviation),
+        timetag: Math.round(Date.now() + this.nudge - this.app.clock.deadline),
       } as OSCMessage);
-=======
-      if (this.values["debug"]) {
-        if (this.values["debugFunction"]) {
-          this.values["debugFunction"](filteredEvent);
-        } else {
-          console.log(filteredEvent);
-        }
-      }
-      superdough(filteredEvent, this.app.clock.deadline, filteredEvent.dur);
->>>>>>> c68a090e
     }
   };
 }